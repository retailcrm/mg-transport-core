module github.com/retailcrm/mg-transport-core/v2

go 1.18

require (
	github.com/DATA-DOG/go-sqlmock v1.3.3
	github.com/aws/aws-sdk-go v1.36.30
	github.com/aws/aws-sdk-go-v2 v1.18.0
	github.com/aws/aws-sdk-go-v2/config v1.18.22
	github.com/aws/aws-sdk-go-v2/feature/s3/manager v1.11.64
	github.com/aws/aws-sdk-go-v2/service/s3 v1.33.0
	github.com/blacked/go-zabbix v0.0.0-20170118040903-3c6a95ec4fdc
	github.com/getsentry/sentry-go v0.12.0
	github.com/gin-contrib/multitemplate v0.0.0-20190914010127-bba2ccfe37ec
	github.com/gin-gonic/gin v1.9.1
	github.com/go-playground/validator/v10 v10.14.0
	github.com/gomarkdown/markdown v0.0.0-20221013030248-663e2500819c
	github.com/gorilla/securecookie v1.1.1
	github.com/gorilla/sessions v1.2.0
	github.com/h2non/gock v1.2.0
	github.com/jessevdk/go-flags v1.4.0
	github.com/jinzhu/gorm v1.9.11
	github.com/nicksnyder/go-i18n/v2 v2.0.2
	github.com/op/go-logging v0.0.0-20160315200505-970db520ece7
	github.com/pkg/errors v0.9.1
	github.com/retailcrm/api-client-go/v2 v2.1.3
	github.com/retailcrm/mg-transport-api-client-go v1.1.32
	github.com/retailcrm/zabbix-metrics-collector v1.0.0
	github.com/stretchr/testify v1.8.3
	go.uber.org/atomic v1.10.0
	golang.org/x/text v0.14.0
	gopkg.in/gormigrate.v1 v1.6.0
	gopkg.in/yaml.v2 v2.4.0
)

require (
	cloud.google.com/go v0.60.0 // indirect
	github.com/aws/aws-sdk-go-v2/aws/protocol/eventstream v1.4.10 // indirect
	github.com/aws/aws-sdk-go-v2/credentials v1.13.21 // indirect
	github.com/aws/aws-sdk-go-v2/feature/ec2/imds v1.13.3 // indirect
	github.com/aws/aws-sdk-go-v2/internal/configsources v1.1.33 // indirect
	github.com/aws/aws-sdk-go-v2/internal/endpoints/v2 v2.4.27 // indirect
	github.com/aws/aws-sdk-go-v2/internal/ini v1.3.34 // indirect
	github.com/aws/aws-sdk-go-v2/internal/v4a v1.0.25 // indirect
	github.com/aws/aws-sdk-go-v2/service/internal/accept-encoding v1.9.11 // indirect
	github.com/aws/aws-sdk-go-v2/service/internal/checksum v1.1.28 // indirect
	github.com/aws/aws-sdk-go-v2/service/internal/presigned-url v1.9.27 // indirect
	github.com/aws/aws-sdk-go-v2/service/internal/s3shared v1.14.2 // indirect
	github.com/aws/aws-sdk-go-v2/service/sso v1.12.9 // indirect
	github.com/aws/aws-sdk-go-v2/service/ssooidc v1.14.9 // indirect
	github.com/aws/aws-sdk-go-v2/service/sts v1.18.10 // indirect
	github.com/aws/smithy-go v1.13.5 // indirect
	github.com/bytedance/sonic v1.9.1 // indirect
	github.com/chenzhuoyu/base64x v0.0.0-20221115062448-fe3a3abad311 // indirect
	github.com/davecgh/go-spew v1.1.1 // indirect
	github.com/denisenkom/go-mssqldb v0.0.0-20190830225923-3302f0226fbd // indirect
	github.com/gabriel-vasile/mimetype v1.4.2 // indirect
	github.com/gin-contrib/sse v0.1.0 // indirect
	github.com/go-playground/locales v0.14.1 // indirect
	github.com/go-playground/universal-translator v0.18.1 // indirect
	github.com/go-sql-driver/mysql v1.5.0 // indirect
	github.com/goccy/go-json v0.10.2 // indirect
	github.com/google/go-querystring v1.1.0 // indirect
	github.com/h2non/parth v0.0.0-20190131123155-b4df798d6542 // indirect
	github.com/jinzhu/inflection v1.0.0 // indirect
	github.com/jmespath/go-jmespath v0.4.0 // indirect
	github.com/json-iterator/go v1.1.12 // indirect
	github.com/klauspost/cpuid/v2 v2.2.4 // indirect
	github.com/leodido/go-urn v1.2.4 // indirect
	github.com/lib/pq v1.9.0 // indirect
	github.com/mattn/go-isatty v0.0.19 // indirect
	github.com/modern-go/concurrent v0.0.0-20180306012644-bacd9c7ef1dd // indirect
	github.com/modern-go/reflect2 v1.0.2 // indirect
	github.com/niemeyer/pretty v0.0.0-20200227124842-a10e7caefd8e // indirect
	github.com/pelletier/go-toml/v2 v2.0.8 // indirect
	github.com/pmezard/go-difflib v1.0.0 // indirect
	github.com/stretchr/objx v0.5.0 // indirect
	github.com/twitchyliquid64/golang-asm v0.15.1 // indirect
	github.com/ugorji/go/codec v1.2.11 // indirect
	golang.org/x/arch v0.3.0 // indirect
	golang.org/x/crypto v0.17.0 // indirect
	golang.org/x/net v0.10.0 // indirect
<<<<<<< HEAD
	golang.org/x/sys v0.8.0 // indirect
	google.golang.org/protobuf v1.33.0 // indirect
=======
	golang.org/x/sys v0.15.0 // indirect
	google.golang.org/protobuf v1.30.0 // indirect
>>>>>>> 60ef06e4
	gopkg.in/check.v1 v1.0.0-20200227125254-8fa46927fb4f // indirect
	gopkg.in/yaml.v3 v3.0.1 // indirect
)<|MERGE_RESOLUTION|>--- conflicted
+++ resolved
@@ -80,13 +80,8 @@
 	golang.org/x/arch v0.3.0 // indirect
 	golang.org/x/crypto v0.17.0 // indirect
 	golang.org/x/net v0.10.0 // indirect
-<<<<<<< HEAD
-	golang.org/x/sys v0.8.0 // indirect
 	google.golang.org/protobuf v1.33.0 // indirect
-=======
 	golang.org/x/sys v0.15.0 // indirect
-	google.golang.org/protobuf v1.30.0 // indirect
->>>>>>> 60ef06e4
 	gopkg.in/check.v1 v1.0.0-20200227125254-8fa46927fb4f // indirect
 	gopkg.in/yaml.v3 v3.0.1 // indirect
 )